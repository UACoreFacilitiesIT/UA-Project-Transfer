--- conflicted
+++ resolved
@@ -3,17 +3,15 @@
 All notable changes to this project can be found here.
 The format of this changelog is based on [Keep a Changelog](https://keepachangelog.com/en/1.0.0/) and this project adheres to [Semantic Versioning](https://semver.org/spec/v2.0.0.html).
 
-<<<<<<< HEAD
-#### 2021/1/12 [1.1.7](https://github.com/UACoreFacilitiesIT/UA-Project-Transfer)
+#### 2021/1/20 [1.1.8](https://github.com/UACoreFacilitiesIT/UA-Project-Transfer)
 
 Updated setup.py dependencies to be more explicit and contain every dependency.
 
 - Previously some dependencies were not listed, but were assumed to be installed through other packages.
-=======
+
 #### 2021/1/20 [1.1.7](https://github.com/UACoreFacilitiesIT/UA-Project-Transfer)
 
 Updated Github repository to add github actions for automatic deployment and enforcing setup.py and CHANGELOG.md changes.
->>>>>>> 7eecae5a
 
 #### 2020/2/26 [1.1.6](https://github.com/UACoreFacilitiesIT/UA-Project-Transfer)
 
